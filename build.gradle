--- conflicted
+++ resolved
@@ -1,12 +1,7 @@
-<<<<<<< HEAD
-group 'com.willowtreeapps.assertk'
-version '0.10'
-=======
 allprojects {
     group 'com.willowtreeapps.assertk'
-    version '0.10-SNAPSHOT'
+    version '0.11-SNAPSHOT'
 }
->>>>>>> d2324059
 
 buildscript {
     ext.kotlin_version = '1.2.30'
@@ -25,26 +20,7 @@
     }
 }
 
-<<<<<<< HEAD
-apply plugin: 'java-library'
-apply plugin: 'kotlin'
-=======
->>>>>>> d2324059
 apply plugin: 'org.jetbrains.dokka'
-
-<<<<<<< HEAD
-dependencies {
-    api "org.jetbrains.kotlin:kotlin-stdlib:$kotlin_version"
-    api "org.jetbrains.kotlin:kotlin-reflect:$kotlin_version"
-
-    testImplementation "org.jetbrains.kotlin:kotlin-test-junit:$kotlin_version"
-    testImplementation 'org.jetbrains.spek:spek-api:1.1.5'
-    testRuntimeOnly 'org.jetbrains.spek:spek-junit-platform-engine:1.1.5'
-    testImplementation 'org.junit.jupiter:junit-jupiter-api:5.1.0'
-    testRuntimeOnly 'org.junit.jupiter:junit-jupiter-engine:5.1.0'
-    testImplementation 'org.assertj:assertj-core:3.6.2'
-}
-=======
 
 subprojects {
     apply plugin: "io.gitlab.arturbosch.detekt"
@@ -61,7 +37,6 @@
     }
     detekt {
         version = detekt_version
->>>>>>> d2324059
 
         profile("main") {
             input = "$projectDir/src/main/kotlin"
